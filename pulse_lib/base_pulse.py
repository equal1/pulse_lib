--- conflicted
+++ resolved
@@ -1,348 +1,332 @@
-import numpy as np
-<<<<<<< HEAD
-import copy
-
-=======
->>>>>>> c878654f
-from pulse_lib.segments.segment_container import segment_container
-from pulse_lib.sequencer import sequencer
-from pulse_lib.keysight.uploader import keysight_uploader
-from pulse_lib.keysight.uploader_core.uploader import keysight_upload_module
-from pulse_lib.virtual_channel_constructors import virtual_gates_constructor
-<<<<<<< HEAD
-
-from pulse_lib.keysight.M3202A_uploader import M3202A_Uploader
-=======
-# from qcodes.intruments.parameter import Parameter
-import copy
-
->>>>>>> c878654f
-
-class pulselib:
-    '''
-    Global class that is an organisational element in making the pulses.
-    The idea is that you first make individula segments,
-    you can than later combine them into a sequence, this sequence will be uploaded
-    '''
-    def __init__(self, backend = "keysight"):
-        # awg channels and locations need to be input parameters.
-        self.awg_devices = dict()
-        self.awg_channels = []
-        self.awg_markers = []
-        self.virtual_channels = []
-        self.IQ_channels = []
-
-<<<<<<< HEAD
-        self._backend = backend
-
-=======
-        if backend == "keysight":
-            self.cpp_uploader = keysight_upload_module()
-            # TODO
-            # self.uploader = ...
->>>>>>> c878654f
-        self.channel_delays = dict()
-        self.channel_delays_computed = dict()
-        self.channel_compenstation_limits = dict()
-        self.channels_to_physical_locations = dict()
-        self.AWG_to_dac_ratio = dict()
-
-        self.delays = []
-        self.convertion_matrix= []
-        self.voltage_limits_correction = dict()
-
-        self.segments_bin = None
-        self.sequencer = None
-        self.cpp_uploader = None
-
-    @property
-    def channels(self):
-        channels = copy.copy(self.awg_channels)
-        for i in self.virtual_channels:
-            channels += i.virtual_gate_names
-        return channels
-
-    def add_awgs(self, name, awg):
-        '''
-        add a awg to the library
-        Args:
-            name (str) : name you want to give to a peculiar AWG
-            awg (object) : qcodes object of the concerning AWG
-        '''
-        self.awg_devices[name] =awg
-        if awg is not None and self.cpp_uploader is not None:
-            self.cpp_uploader.add_awg_module(name, awg)
-
-    def define_channel(self, channel_name, AWG_name, channel_number):
-        '''
-        define the channels and their location
-        Args:
-            channel_name (str) : name of a given channel on the AWG. This would usually the name of the gate that it is connected to.
-            AWG_name (str) : name of the instrument (as given in add_awgs())
-            channel_number (int) : channel number on the AWG
-        '''
-        self._check_uniqueness_of_channel_name(channel_name)
-
-        self.awg_channels.append(channel_name)
-        self.AWG_to_dac_ratio[channel_name] = 1
-
-        # initialize basic properties of the channel
-        self.channel_delays[channel_name] = 0
-        self.channel_delays_computed[channel_name] = (0,0)
-        self.channel_compenstation_limits[channel_name] = (0,0)
-        self.channels_to_physical_locations[channel_name] = (AWG_name, channel_number)
-
-    def define_marker(self, marker_name, AWG_name, channel_number):
-        '''
-        define the channels and their location
-        Args:
-            marker_name (str) : name of a given channel on the AWG. This would usually the name of the gate that it is connected to.
-            AWG_name (str) : name of the instrument (as given in add_awgs())
-            channel_number (int) : channel number on the AWG
-        '''
-        self.awg_markers.append(marker_name)
-        self.define_channel(marker_name, AWG_name, channel_number)
-
-    def add_channel_delay(self, channel, delay):
-        '''
-        Adds to a channel a delay.
-        The delay is added by adding points in front of the first sequence/or
-        just after the last sequence. The first value of the sequence will be
-        taken as an extentsion point.
-
-        Args:
-            channel (str) : channel name as defined in self.define_channel().
-            delay (int): delay of the current coax line (this may be a postive or negative number)
-
-        Returns:
-            0/Error
-        '''
-        if channel in self.awg_channels:
-            self.channel_delays[channel] = delay
-        else:
-            raise ValueError("Channel delay error: Channel '{}' does not exist. Please provide valid input".format(channel))
-
-        self.__process_channel_delays()
-        return 0
-
-    def add_channel_compenstation_limit(self, channel_name, limit):
-        '''
-        add voltage limitations per channnel that can be used to make sure that the intragral of the total voltages is 0.
-        Args:
-            channel (str) : channel name as defined in self.define_channel().
-            limit (tuple<float,float>) : lower/upper limit for DC compensation, e.g. (-100,500)
-        Returns:
-            None
-        '''
-        if channel_name in self.awg_channels:
-            self.channel_compenstation_limits[channel_name] = limit
-        else:
-            raise ValueError("Channel voltage compenstation error: Channel '{}' does not exist. Please provide valid input".format(channel_name))
-
-    def finish_init(self):
-        # function that finishes the initialisation
-        # TODO rewrite, so this function is embedded in the other ones.
-
-        if self._backend == "keysight":
-            self.cpp_uploader = keysight_upload_module()
-            for name, awg in self.awg_devices.items():
-                if awg is not None:
-                    self.cpp_uploader.add_awg_module(name, awg)
-
-            self.uploader = keysight_uploader(self.awg_devices, self.cpp_uploader, self.awg_channels,
-                                              self.channels_to_physical_locations , self.channel_delays_computed,
-                                              self.channel_compenstation_limits, self.AWG_to_dac_ratio)
-        elif self._backend == "M3202A":
-            self.uploader = M3202A_Uploader(self.awg_devices, self.awg_channels, self.channels_to_physical_locations,
-                                            self.channel_delays_computed, self.channel_compenstation_limits, self.AWG_to_dac_ratio)
-
-    def mk_segment(self):
-        '''
-        generate a new segment.
-        Returns:
-            segment (segment_container) : returns a container that contains all the previously defined gates.
-        '''
-        return segment_container(self.awg_channels, self.awg_markers, self.virtual_channels, self.IQ_channels)
-
-    def mk_sequence(self,seq):
-        '''
-        seq: list of segment_container.
-        '''
-        seq_obj = sequencer(self.uploader, self.voltage_limits_correction)
-        seq_obj.add_sequence(seq)
-        seq_obj.metadata = {}
-        for (i,pc) in enumerate(seq):
-            md = pc.get_metadata()
-            seq_obj.metadata[('pc%i'%i)] = md
-        return seq_obj
-
-    def load_hardware(self, hardware):
-        '''
-        load virtual gates and attenuation via the harware class (used in qtt)
-
-        Args:
-            hardware (harware_parent) : harware class.
-        '''
-        for virtual_gate_set in hardware.virtual_gates:
-            vgc = virtual_gates_constructor(self)
-            vgc.load_via_harware(virtual_gate_set)
-
-        # set output ratio's of the channels from the harware file.
-        if self.AWG_to_dac_ratio.keys() == hardware.AWG_to_dac_conversion.keys():
-            self.AWG_to_dac_ratio = hardware.AWG_to_dac_conversion
-        else:
-            hardware.AWG_to_dac_conversion = self.AWG_to_dac_ratio
-            hardware.sync_data()
-
-    def __process_channel_delays(self):
-        '''
-        Makes a variable that contains the amount of points that need to be put before and after when a upload is performed.
-        '''
-        self.channel_delays_computed = dict()
-
-        for channel in self.channel_delays:
-            self.channel_delays_computed[channel] = (self.__get_pre_delay(channel), self.__get_post_delay(channel))
-
-
-    def __calculate_total_channel_delay(self):
-        '''
-        function for calculating how many ns time there is a delay in between the channels.
-        Also support for negative delays...
-
-        returns:
-            tot_delay (the total delay)
-            max_delay (hight amount of the delay)
-        '''
-
-        delays =  np.array( list(self.channel_delays.values()))
-        tot_delay = np.max(delays) - np.min(delays)
-
-        return tot_delay, np.max(delays)
-
-    def __get_pre_delay(self, channel):
-        '''
-        get the of ns that a channel needs to be pushed forward/backward.
-        returns
-            pre-delay : number of points that need to be pushed in from of the segment
-        '''
-        tot_delay, max_delay = self.__calculate_total_channel_delay()
-        max_pre_delay = tot_delay - max_delay
-        delay = self.channel_delays[channel]
-        return -(delay + max_pre_delay)
-
-    def __get_post_delay(self, channel):
-        '''
-        get the of ns that a channel needs to be pushed forward/backward.
-        returns
-            post-delay: number of points that need to be pushed after the segment
-        '''
-        tot_delay, max_delay = self.__calculate_total_channel_delay()
-        delay = self.channel_delays[channel]
-
-        return -delay + max_delay
-
-    def _check_uniqueness_of_channel_name(self, channel_name):
-        if channel_name in self.awg_channels:
-            raise ValueError("double declaration of the a channel/marker name ({}).".format(channel_name))
-
-
-if __name__ == '__main__':
-    from pulse_lib.virtual_channel_constructors import IQ_channel_constructor
-
-    p = pulselib()
-
-
-    class AWG(object):
-        """docstring for AWG"""
-        def __init__(self, name):
-            self.name = name
-            self.chassis = 0
-            self.slot = 0
-            self.type = "DEMO"
-
-    AWG1 = AWG("AWG1")
-    AWG2 = AWG("AWG2")
-    AWG3 = AWG("AWG3")
-    AWG4 = AWG("AWG4")
-
-    # add to pulse_lib
-    # p.add_awgs('AWG1',AWG1)
-    # p.add_awgs('AWG2',AWG2)
-    # p.add_awgs('AWG3',AWG3)
-    # p.add_awgs('AWG4',AWG4)
-
-    # define channels
-    # p.define_channel('B0','AWG1', 1)
-    p.define_channel('P1','AWG1', 2)
-    p.define_channel('B1','AWG1', 3)
-    p.define_channel('P2','AWG1', 4)
-    p.define_channel('B2','AWG2', 1)
-    p.define_channel('P3','AWG2', 2)
-    p.define_channel('B3','AWG2', 3)
-    p.define_channel('P4','AWG2', 4)
-    p.define_channel('B4','AWG3', 1)
-    p.define_channel('P5','AWG3', 2)
-    p.define_channel('B5','AWG3', 3)
-    p.define_channel('G1','AWG3', 4)
-    p.define_channel('I_MW','AWG4',1)
-    p.define_channel('Q_MW','AWG4',2)
-    p.define_marker('M1','AWG4', 3)
-    p.define_marker('M2','AWG4', 4)
-
-
-    # format : channel name with delay in ns (can be posive/negative)
-    p.add_channel_delay('I_MW',50)
-    p.add_channel_delay('Q_MW',50)
-    p.add_channel_delay('M1',20)
-    p.add_channel_delay('M2',-25)
-
-    # add limits on voltages for DC channel compenstation (if no limit is specified, no compensation is performed).
-    # p.add_channel_compenstation_limit('B0', (-100, 500))
-
-    try:
-        from V2_software.drivers.virtual_gates.harware import hardware_example
-        hw =  hardware_example("hw")
-        p.load_hardware(hw)
-
-    except:
-        # set a virtual gate matrix (note that you are not limited to one matrix if you would which so)
-        virtual_gate_set_1 = virtual_gates_constructor(p)
-        virtual_gate_set_1.add_real_gates('P1','P2','P3','P4','P5','B0','B1','B2','B3','B4','B5')
-        virtual_gate_set_1.add_virtual_gates('vP1','vP2','vP3','vP4','vP5','vB0','vB1','vB2','vB3','vB4','vB5')
-        virtual_gate_set_1.add_virtual_gate_matrix(np.eye(11))
-
-    #make virtual channels for IQ usage (also here, make one one of these object per MW source)
-    IQ_chan_set_1 = IQ_channel_constructor(p)
-    # set right association of the real channels with I/Q output.
-    IQ_chan_set_1.add_IQ_chan("I_MW", "I")
-    IQ_chan_set_1.add_IQ_chan("Q_MW", "Q")
-    IQ_chan_set_1.add_marker("M1", -15, 15)
-    IQ_chan_set_1.add_marker("M2", -15, 15)
-    # set LO frequency of the MW source. This can be changed troughout the experiments, bit only newly created segments will hold the latest value.
-    IQ_chan_set_1.set_LO(1e9)
-    # name virtual channels to be used.
-    IQ_chan_set_1.add_virtual_IQ_channel("MW_qubit_1")
-    IQ_chan_set_1.add_virtual_IQ_channel("MW_qubit_2")
-
-    print(p.channels)
-    # p.finish_init()
-
-    seg  = p.mk_segment()
-    # seg2 = p.mk_segment()
-    # seg3 = p.mk_segment()
-
-    # seg.vP1.add_block(0,10,1)
-
-
-    # # B0 is the barrier 0 channel
-    # # adds a linear ramp from 10 to 20 ns with amplitude of 5 to 10.
-    # seg.B0.add_pulse([[10.,0.],[10.,5.],[20.,10.],[20.,0.]])
-    # # add a block pulse of 2V from 40 to 70 ns, to whaterver waveform is already there
-    # seg.B0.add_block(40,70,2)
-    # # just waits (e.g. you want to ake a segment 50 ns longer)
-    # seg.B0.wait(50)
-    # # resets time back to zero in segment. Al the commannds we run before will be put at a negative time.
-    # seg.B0.reset_time()
-    # # this pulse will be placed directly after the wait()
-    # seg.B0.add_block(0,10,2)
-
+import numpy as np
+import copy
+
+from pulse_lib.segments.segment_container import segment_container
+from pulse_lib.sequencer import sequencer
+from pulse_lib.keysight.uploader import keysight_uploader
+from pulse_lib.keysight.uploader_core.uploader import keysight_upload_module
+from pulse_lib.virtual_channel_constructors import virtual_gates_constructor
+
+from pulse_lib.keysight.M3202A_uploader import M3202A_Uploader
+
+class pulselib:
+    '''
+    Global class that is an organisational element in making the pulses.
+    The idea is that you first make individula segments,
+    you can than later combine them into a sequence, this sequence will be uploaded
+    '''
+    def __init__(self, backend = "keysight"):
+        # awg channels and locations need to be input parameters.
+        self.awg_devices = dict()
+        self.awg_channels = []
+        self.awg_markers = []
+        self.virtual_channels = []
+        self.IQ_channels = []
+
+        self._backend = backend
+
+        self.channel_delays = dict()
+        self.channel_delays_computed = dict()
+        self.channel_compenstation_limits = dict()
+        self.channels_to_physical_locations = dict()
+        self.AWG_to_dac_ratio = dict()
+
+        self.delays = []
+        self.convertion_matrix= []
+        self.voltage_limits_correction = dict()
+
+        self.segments_bin = None
+        self.sequencer = None
+        self.cpp_uploader = None
+
+    @property
+    def channels(self):
+        channels = copy.copy(self.awg_channels)
+        for i in self.virtual_channels:
+            channels += i.virtual_gate_names
+        return channels
+
+    def add_awgs(self, name, awg):
+        '''
+        add a awg to the library
+        Args:
+            name (str) : name you want to give to a peculiar AWG
+            awg (object) : qcodes object of the concerning AWG
+        '''
+        self.awg_devices[name] =awg
+        if awg is not None and self.cpp_uploader is not None:
+            self.cpp_uploader.add_awg_module(name, awg)
+
+    def define_channel(self, channel_name, AWG_name, channel_number):
+        '''
+        define the channels and their location
+        Args:
+            channel_name (str) : name of a given channel on the AWG. This would usually the name of the gate that it is connected to.
+            AWG_name (str) : name of the instrument (as given in add_awgs())
+            channel_number (int) : channel number on the AWG
+        '''
+        self._check_uniqueness_of_channel_name(channel_name)
+
+        self.awg_channels.append(channel_name)
+        self.AWG_to_dac_ratio[channel_name] = 1
+
+        # initialize basic properties of the channel
+        self.channel_delays[channel_name] = 0
+        self.channel_delays_computed[channel_name] = (0,0)
+        self.channel_compenstation_limits[channel_name] = (0,0)
+        self.channels_to_physical_locations[channel_name] = (AWG_name, channel_number)
+
+    def define_marker(self, marker_name, AWG_name, channel_number):
+        '''
+        define the channels and their location
+        Args:
+            marker_name (str) : name of a given channel on the AWG. This would usually the name of the gate that it is connected to.
+            AWG_name (str) : name of the instrument (as given in add_awgs())
+            channel_number (int) : channel number on the AWG
+        '''
+        self.awg_markers.append(marker_name)
+        self.define_channel(marker_name, AWG_name, channel_number)
+
+    def add_channel_delay(self, channel, delay):
+        '''
+        Adds to a channel a delay.
+        The delay is added by adding points in front of the first sequence/or
+        just after the last sequence. The first value of the sequence will be
+        taken as an extentsion point.
+
+        Args:
+            channel (str) : channel name as defined in self.define_channel().
+            delay (int): delay of the current coax line (this may be a postive or negative number)
+
+        Returns:
+            0/Error
+        '''
+        if channel in self.awg_channels:
+            self.channel_delays[channel] = delay
+        else:
+            raise ValueError("Channel delay error: Channel '{}' does not exist. Please provide valid input".format(channel))
+
+        self.__process_channel_delays()
+        return 0
+
+    def add_channel_compenstation_limit(self, channel_name, limit):
+        '''
+        add voltage limitations per channnel that can be used to make sure that the intragral of the total voltages is 0.
+        Args:
+            channel (str) : channel name as defined in self.define_channel().
+            limit (tuple<float,float>) : lower/upper limit for DC compensation, e.g. (-100,500)
+        Returns:
+            None
+        '''
+        if channel_name in self.awg_channels:
+            self.channel_compenstation_limits[channel_name] = limit
+        else:
+            raise ValueError("Channel voltage compenstation error: Channel '{}' does not exist. Please provide valid input".format(channel_name))
+
+    def finish_init(self):
+        # function that finishes the initialisation
+        # TODO rewrite, so this function is embedded in the other ones.
+
+        if self._backend == "keysight":
+            self.cpp_uploader = keysight_upload_module()
+            for name, awg in self.awg_devices.items():
+                if awg is not None:
+                    self.cpp_uploader.add_awg_module(name, awg)
+
+            self.uploader = keysight_uploader(self.awg_devices, self.cpp_uploader, self.awg_channels,
+                                              self.channels_to_physical_locations , self.channel_delays_computed,
+                                              self.channel_compenstation_limits, self.AWG_to_dac_ratio)
+        elif self._backend == "M3202A":
+            self.uploader = M3202A_Uploader(self.awg_devices, self.awg_channels, self.channels_to_physical_locations,
+                                            self.channel_delays_computed, self.channel_compenstation_limits, self.AWG_to_dac_ratio)
+
+    def mk_segment(self):
+        '''
+        generate a new segment.
+        Returns:
+            segment (segment_container) : returns a container that contains all the previously defined gates.
+        '''
+        return segment_container(self.awg_channels, self.awg_markers, self.virtual_channels, self.IQ_channels)
+
+    def mk_sequence(self,seq):
+        '''
+        seq: list of segment_container.
+        '''
+        seq_obj = sequencer(self.uploader, self.voltage_limits_correction)
+        seq_obj.add_sequence(seq)
+        seq_obj.metadata = {}
+        for (i,pc) in enumerate(seq):
+            md = pc.get_metadata()
+            seq_obj.metadata[('pc%i'%i)] = md
+        return seq_obj
+
+    def load_hardware(self, hardware):
+        '''
+        load virtual gates and attenuation via the harware class (used in qtt)
+
+        Args:
+            hardware (harware_parent) : harware class.
+        '''
+        for virtual_gate_set in hardware.virtual_gates:
+            vgc = virtual_gates_constructor(self)
+            vgc.load_via_harware(virtual_gate_set)
+
+        # set output ratio's of the channels from the harware file.
+        if self.AWG_to_dac_ratio.keys() == hardware.AWG_to_dac_conversion.keys():
+            self.AWG_to_dac_ratio = hardware.AWG_to_dac_conversion
+        else:
+            hardware.AWG_to_dac_conversion = self.AWG_to_dac_ratio
+            hardware.sync_data()
+
+    def __process_channel_delays(self):
+        '''
+        Makes a variable that contains the amount of points that need to be put before and after when a upload is performed.
+        '''
+        self.channel_delays_computed = dict()
+
+        for channel in self.channel_delays:
+            self.channel_delays_computed[channel] = (self.__get_pre_delay(channel), self.__get_post_delay(channel))
+
+
+    def __calculate_total_channel_delay(self):
+        '''
+        function for calculating how many ns time there is a delay in between the channels.
+        Also support for negative delays...
+
+        returns:
+            tot_delay (the total delay)
+            max_delay (hight amount of the delay)
+        '''
+
+        delays =  np.array( list(self.channel_delays.values()))
+        tot_delay = np.max(delays) - np.min(delays)
+
+        return tot_delay, np.max(delays)
+
+    def __get_pre_delay(self, channel):
+        '''
+        get the of ns that a channel needs to be pushed forward/backward.
+        returns
+            pre-delay : number of points that need to be pushed in from of the segment
+        '''
+        tot_delay, max_delay = self.__calculate_total_channel_delay()
+        max_pre_delay = tot_delay - max_delay
+        delay = self.channel_delays[channel]
+        return -(delay + max_pre_delay)
+
+    def __get_post_delay(self, channel):
+        '''
+        get the of ns that a channel needs to be pushed forward/backward.
+        returns
+            post-delay: number of points that need to be pushed after the segment
+        '''
+        tot_delay, max_delay = self.__calculate_total_channel_delay()
+        delay = self.channel_delays[channel]
+
+        return -delay + max_delay
+
+    def _check_uniqueness_of_channel_name(self, channel_name):
+        if channel_name in self.awg_channels:
+            raise ValueError("double declaration of the a channel/marker name ({}).".format(channel_name))
+
+
+if __name__ == '__main__':
+    from pulse_lib.virtual_channel_constructors import IQ_channel_constructor
+
+    p = pulselib()
+
+
+    class AWG(object):
+        """docstring for AWG"""
+        def __init__(self, name):
+            self.name = name
+            self.chassis = 0
+            self.slot = 0
+            self.type = "DEMO"
+
+    AWG1 = AWG("AWG1")
+    AWG2 = AWG("AWG2")
+    AWG3 = AWG("AWG3")
+    AWG4 = AWG("AWG4")
+
+    # add to pulse_lib
+    # p.add_awgs('AWG1',AWG1)
+    # p.add_awgs('AWG2',AWG2)
+    # p.add_awgs('AWG3',AWG3)
+    # p.add_awgs('AWG4',AWG4)
+
+    # define channels
+    # p.define_channel('B0','AWG1', 1)
+    p.define_channel('P1','AWG1', 2)
+    p.define_channel('B1','AWG1', 3)
+    p.define_channel('P2','AWG1', 4)
+    p.define_channel('B2','AWG2', 1)
+    p.define_channel('P3','AWG2', 2)
+    p.define_channel('B3','AWG2', 3)
+    p.define_channel('P4','AWG2', 4)
+    p.define_channel('B4','AWG3', 1)
+    p.define_channel('P5','AWG3', 2)
+    p.define_channel('B5','AWG3', 3)
+    p.define_channel('G1','AWG3', 4)
+    p.define_channel('I_MW','AWG4',1)
+    p.define_channel('Q_MW','AWG4',2)
+    p.define_marker('M1','AWG4', 3)
+    p.define_marker('M2','AWG4', 4)
+
+
+    # format : channel name with delay in ns (can be posive/negative)
+    p.add_channel_delay('I_MW',50)
+    p.add_channel_delay('Q_MW',50)
+    p.add_channel_delay('M1',20)
+    p.add_channel_delay('M2',-25)
+
+    # add limits on voltages for DC channel compenstation (if no limit is specified, no compensation is performed).
+    # p.add_channel_compenstation_limit('B0', (-100, 500))
+
+    try:
+        from V2_software.drivers.virtual_gates.harware import hardware_example
+        hw =  hardware_example("hw")
+        p.load_hardware(hw)
+
+    except:
+        # set a virtual gate matrix (note that you are not limited to one matrix if you would which so)
+        virtual_gate_set_1 = virtual_gates_constructor(p)
+        virtual_gate_set_1.add_real_gates('P1','P2','P3','P4','P5','B0','B1','B2','B3','B4','B5')
+        virtual_gate_set_1.add_virtual_gates('vP1','vP2','vP3','vP4','vP5','vB0','vB1','vB2','vB3','vB4','vB5')
+        virtual_gate_set_1.add_virtual_gate_matrix(np.eye(11))
+
+    #make virtual channels for IQ usage (also here, make one one of these object per MW source)
+    IQ_chan_set_1 = IQ_channel_constructor(p)
+    # set right association of the real channels with I/Q output.
+    IQ_chan_set_1.add_IQ_chan("I_MW", "I")
+    IQ_chan_set_1.add_IQ_chan("Q_MW", "Q")
+    IQ_chan_set_1.add_marker("M1", -15, 15)
+    IQ_chan_set_1.add_marker("M2", -15, 15)
+    # set LO frequency of the MW source. This can be changed troughout the experiments, bit only newly created segments will hold the latest value.
+    IQ_chan_set_1.set_LO(1e9)
+    # name virtual channels to be used.
+    IQ_chan_set_1.add_virtual_IQ_channel("MW_qubit_1")
+    IQ_chan_set_1.add_virtual_IQ_channel("MW_qubit_2")
+
+    print(p.channels)
+    # p.finish_init()
+
+    seg  = p.mk_segment()
+    # seg2 = p.mk_segment()
+    # seg3 = p.mk_segment()
+
+    # seg.vP1.add_block(0,10,1)
+
+
+    # # B0 is the barrier 0 channel
+    # # adds a linear ramp from 10 to 20 ns with amplitude of 5 to 10.
+    # seg.B0.add_pulse([[10.,0.],[10.,5.],[20.,10.],[20.,0.]])
+    # # add a block pulse of 2V from 40 to 70 ns, to whaterver waveform is already there
+    # seg.B0.add_block(40,70,2)
+    # # just waits (e.g. you want to ake a segment 50 ns longer)
+    # seg.B0.wait(50)
+    # # resets time back to zero in segment. Al the commannds we run before will be put at a negative time.
+    # seg.B0.reset_time()
+    # # this pulse will be placed directly after the wait()
+    # seg.B0.add_block(0,10,2)
+