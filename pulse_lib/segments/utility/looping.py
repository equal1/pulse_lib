import numpy as np 
import copy

class loop_obj():
	"""object that initializes some standard fields that need to be there in a loop object"""
	def __init__(self):
		# little inspiration from qcodes parameter ...
		self.labels = list()
		self.units = list()
		self.axis = list()
		self.dtype = None
		self.setvals_set = False
		
	def add_data(self, data, axis = None, labels = None, units = None, setvals = None):
		'''
		add data to the loop object.
		data (array/np.ndarray) : n dimensional array with a regular shape (any allowed by numpy) of values you want to sweep
		axis (int/tuple<int>) : loop axis, if none is provided, a new loop axis is generated when the loop object is used in the pulse library.
		labels (str/tuple<str>) : name of the data that is swept. This will for example be used as an axis label
		units (str/tuple<str>) : unit of the sweep data
		setvals (array/np.ndarray) : if you want to display different things on the axis than the normal data point. When None, setvals is the same as the data varaible.
		'''
		self.data = np.asarray(data)
		self.dtype = self.data.dtype

		if axis is None:
			self.axis = [-1]*len(self.data.shape)
		elif type(axis) == int:
			self.axis = [axis]
		else:
			if len(axis) != len(self.data.shape):
				raise ValueError("Provided incorrect dimensions for the axis.")
			self.axis = axis
		
		if labels is None:
			self.labels = tuple(['no label']*self.ndim)
		elif type(labels) == str:
			self.labels = (labels, )
		else:
			if len(labels) != len(self.data.shape):
				raise ValueError("Provided incorrect dimensions for the axis.")
			self.labels = labels

		if units is None:
			self.units = tuple(['no label']*self.ndim)
		elif type(units) == str:
			self.units = (units, )
		else:
			if len(units) != len(self.data.shape):
				raise ValueError("Provided incorrect dimensions for the axis.")
			self.units = units

		if setvals is None:
			if len(data.shape) == 1:
				self.setvals = (self.data, )
			elif len(data.shape) == 2:
				self.setvals = (self.data[0], self.data[:][0])
			else: 
				raise ValueError ('3D unit generation not supported atm ..')
		else:
			self.setvals = tuple()
			if len(data.shape) == 1:
				setvals = np.asarray(setvals)

				if self.shape != setvals.shape:
					raise ValueError("setvals should have the same dimensions as the data dimensions.")
				setvals = (setvals, )
			else:
				setvals = list(setvals)
				for setval_idx in range(len(setvals)):
					setvals[setval_idx] = np.asarray(setvals[setval_idx])

					if self.shape[setval_idx] != len(setvals[setval_idx]):
						raise ValueError("setvals should have the same dimensions as the data dimensions.")

				setvals = tuple(setvals)

			self.setvals += setvals
			self.setvals_set = True

	def __len__(self):
		return len(self.data)

	@property
	def shape(self):
		return self.data.shape

	@property
	def ndim(self):
		return self.data.ndim

	def __getitem__(self, key):
		if self.ndim == 1:
			return self.data[key]
		else:
			partial = loop_obj()
			partial.labels =self.labels[1:] 
			partial.units = self.units[1:]
			partial.axis = self.axis[1:]
			partial.dtype = self.dtype
			partial.data = self.data[key]
			return partial

	def __add__(self, other):
		cpy = copy.copy(self)
		cpy.data += other
		return cpy
		
	def __mul__(self, other):
		cpy = copy.copy(self)
		cpy.data *= other
		return cpy

	def __sub__(self, other):
		cpy = copy.copy(self)
		cpy.data -= other
		return cpy
	def __truediv__(self, other):
		cpy = copy.copy(self)
		cpy.data += self.data/other
		return cpy

	def __copy__(self):
		cpy = loop_obj()
		cpy.labels = copy.copy(self.labels)
		cpy.setvals = copy.copy(self.setvals)
		cpy.setvals_set = copy.copy(self.setvals_set)
		cpy.units = copy.copy(self.units)
		cpy.axis = copy.copy(self.axis)
		cpy.dtype = copy.copy(self.dtype)

		if hasattr(self, 'data'):
			cpy.data= copy.copy(self.data)
		return cpy


class linspace(loop_obj):
	"""docstring for linspace"""
	def __init__(self, start, stop, n_steps = 50, name = None, unit = None, axis = -1, setvals = None):
		super().__init__()
		super().add_data(np.linspace(start, stop, n_steps), axis = axis, labels = name, units = unit, setvals= setvals)

<<<<<<< HEAD
class logspace(loop_obj):
	"""docstring for logspace"""
	def __init__(self, start, stop, n_steps = 50, name = None, unit = None, axis = -1, setvals = None):
		super().__init__()
		super().add_data(np.logspace(start, stop, n_steps), axis = axis, labels = name, units = unit, setvals= setvals)

class geomspace(loop_obj):
	"""docstring for geomspace"""
	def __init__(self, start, stop, n_steps = 50, name = None, unit = None, axis = -1, setvals = None):
		super().__init__()
		super().add_data(np.geomspace(start, stop, n_steps), axis = axis, labels = name, units = unit, setvals= setvals)
=======

if __name__ == '__main__':
	lp = loop_obj()
	lp.add_data(np.array([1]), axis=0)
	print(lp.labels)

	data = np.linspace(0,5,10)
	lp = loop_obj()
	lp.add_data(data, axis=0, labels = "gate_name", units = 'mV')
	print(lp.data)
	print(lp.axis)
	print(lp.labels)
	print(lp.units)
	print(lp.setvals)

	data = np.zeros([4,4])
	lp = loop_obj()
	lp.add_data(data, axis=[0,1], labels = ("gate_name_1", "gate_name_2"), units = ('mV', 'mV'))#, setvals=([0,0,0,0],[1,2,3,4]))
	print(lp.data)
	print(lp.axis)
	print(lp.labels)
	print(lp.units)
	print(lp.setvals)
>>>>>>> 5de1806f
<|MERGE_RESOLUTION|>--- conflicted
+++ resolved
@@ -140,7 +140,6 @@
 		super().__init__()
 		super().add_data(np.linspace(start, stop, n_steps), axis = axis, labels = name, units = unit, setvals= setvals)
 
-<<<<<<< HEAD
 class logspace(loop_obj):
 	"""docstring for logspace"""
 	def __init__(self, start, stop, n_steps = 50, name = None, unit = None, axis = -1, setvals = None):
@@ -152,7 +151,6 @@
 	def __init__(self, start, stop, n_steps = 50, name = None, unit = None, axis = -1, setvals = None):
 		super().__init__()
 		super().add_data(np.geomspace(start, stop, n_steps), axis = axis, labels = name, units = unit, setvals= setvals)
-=======
 
 if __name__ == '__main__':
 	lp = loop_obj()
@@ -175,5 +173,4 @@
 	print(lp.axis)
 	print(lp.labels)
 	print(lp.units)
-	print(lp.setvals)
->>>>>>> 5de1806f
+	print(lp.setvals)