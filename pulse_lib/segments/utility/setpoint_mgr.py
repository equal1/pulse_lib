--- conflicted
+++ resolved
@@ -1,10 +1,6 @@
 from dataclasses import dataclass
 import copy
-<<<<<<< HEAD
 
-=======
-import numpy as np
->>>>>>> 9bd3367c
 """
 file that constains a few classes that do automatric unit management.
 The idea of these modules is to provide the units that qcodes needs for plotting.
@@ -20,11 +16,7 @@
     def __add__(self, other):
         """
         add other setpoint /setpoint_mgr to this object
-<<<<<<< HEAD
 
-=======
-        
->>>>>>> 9bd3367c
         Args:
             other (setpoint/setpoint_mgr) : object with setpoints.
 
@@ -58,11 +50,7 @@
             content += "\r\r"
 
         return content
-<<<<<<< HEAD
 
-=======
-    
->>>>>>> 9bd3367c
     def __getitem__(self, axis):
         """
         get setpoint data for a certain axis
@@ -91,13 +79,6 @@
         labels = tuple()
         for key in sorted(self._setpoints.keys()):
             if len(self._setpoints[key].label) >= 1:
-<<<<<<< HEAD
-                labels += (self._setpoints[key].label[0] , )
-            else:
-                labels += ("No_label_defined", )
-        return labels
-
-=======
                 good_labels = np.where(np.asarray(self._setpoints[key].label) != 'no label')[0]
                 if len(good_labels)>=1:
                     labels += (self._setpoints[key].label[good_labels[0]] , )
@@ -107,23 +88,17 @@
             else:
                 labels += ("No_label_defined", )
         return labels
-    
->>>>>>> 9bd3367c
+
     @property
     def units(self):
         units = tuple()
         for key in sorted(self._setpoints.keys()):
             if len(self._setpoints[key].unit) >= 1:
-<<<<<<< HEAD
-                units += (self._setpoints[key].unit[0] , )
-=======
                 good_units = np.where(np.asarray(self._setpoints[key].unit) != 'no label')[0]
                 if len(good_units)>=1:
                     units += (self._setpoints[key].unit[good_units[0]] , )
                 else:
                     units += (self._setpoints[key].unit[0] , )
-
->>>>>>> 9bd3367c
             else:
                 units += ("a.u.", )
         return units
@@ -133,13 +108,6 @@
         setpnts = tuple()
         for key in sorted(self._setpoints.keys()):
             if len(self._setpoints[key].setpoint) >= 1:
-<<<<<<< HEAD
-                setpnts += (self._setpoints[key].setpoint[0] , )
-            else:
-                setpnts += (None, )
-        return setpnts
-
-=======
                 good_labels = np.where(np.asarray(self._setpoints[key].label) != 'no label')[0]
                 if len(good_labels)>=1:
                     setpnts += (self._setpoints[key].setpoint[good_labels[0]] , )
@@ -148,8 +116,7 @@
             else:
                 setpnts += (None, )
         return setpnts
-    
->>>>>>> 9bd3367c
+
 
 @dataclass
 class setpoint():
