--- conflicted
+++ resolved
@@ -173,16 +173,14 @@
             if not channel.iq_out:
                 ch_raw = ch_raw.real
 
-<<<<<<< HEAD
-            self._channel_raw[channel.name] = ch_raw.reshape((-1, len(acquisitions.data))).T
-=======
-            if channel.downsample_rate is None:
-                self._channel_raw[channel.name] = ch_raw.reshape((-1, len(acquisitions))).T
-            else:
-                period_ns = iround(1e8/channel.downsample_rate) * 10
-                n_samples = sum(int(acq.t_measure / period_ns) for acq in acquisitions)
-                self._channel_raw[channel.name] = ch_raw.reshape((-1, n_samples)).T
->>>>>>> 2b3b99b0
+            self._channel_raw[channel.name] = ch_raw.reshape((-1, len(acquisitions))).T
+#            # TODO @@@ fix downsample_rate
+#            if channel.downsample_rate is None:
+#                self._channel_raw[channel.name] = ch_raw.reshape((-1, len(acquisitions))).T
+#            else:
+#                period_ns = iround(1e8/channel.downsample_rate) * 10
+#                n_samples = sum(int(acq.t_measure / period_ns) for acq in acquisitions)
+#                self._channel_raw[channel.name] = ch_raw.reshape((-1, n_samples)).T
 
 
     def _set_data_raw(self, data):
