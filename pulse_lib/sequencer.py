--- conflicted
+++ resolved
@@ -26,11 +26,7 @@
         '''
         # each segment had its own unique identifier.
         self.id = uuid.uuid4()
-<<<<<<< HEAD
-
-=======
-        
->>>>>>> 9bd3367c
+
         self._units = None
         self._setpoints = None
         self._names = None
@@ -40,20 +36,12 @@
         self.sequence = list()
         self.uploader = upload_module
         self.correction_limits = correction_limits
-<<<<<<< HEAD
-
-=======
-        
->>>>>>> 9bd3367c
+
         # arguments of post processing the might be needed during rendering.
         self.DSP = None
         self.neutralize = True
         self.priority = -1
-<<<<<<< HEAD
-
-=======
-        
->>>>>>> 9bd3367c
+
         # HVI if needed..
         self.HVI = None
         self.HVI_compile_function = None
@@ -72,11 +60,7 @@
     @property
     def shape(self):
         return self._shape
-<<<<<<< HEAD
-
-=======
-    
->>>>>>> 9bd3367c
+
     @property
     def ndim(self):
         return len(self.shape)
@@ -85,10 +69,6 @@
     def setpoint_data(self):
         setpoint_data = setpoint_mgr()
         for seg_container in self.sequence:
-<<<<<<< HEAD
-=======
-            print(seg_container)
->>>>>>> 9bd3367c
             setpoint_data += seg_container[0].setpoint_data
 
         return setpoint_data
@@ -96,11 +76,7 @@
     @property
     def units(self):
         return self.setpoint_data.units
-<<<<<<< HEAD
-
-=======
-    
->>>>>>> 9bd3367c
+
     @property
     def labels(self):
         return self.setpoint_data.labels
@@ -108,11 +84,7 @@
     @property
     def setpoints(self):
         return self.setpoint_data.setpoints
-<<<<<<< HEAD
-
-=======
-    
->>>>>>> 9bd3367c
+
     @property
     def HVI_variables(self):
         """
@@ -128,11 +100,7 @@
     def sample_rate(self, rate):
         """
         Rate at which to set the AWG. Note that not all rates are supported and a rate as close to the one you enter will be put.
-<<<<<<< HEAD
-
-=======
-        
->>>>>>> 9bd3367c
+
         Args:
             rate (float) : target sample rate for the AWG (unit : S/s).
         """
@@ -164,11 +132,7 @@
                 self.sequence.append(sequence[i])
             else:
                 raise ValueError('The provided element in the sequence seems to be of the wrong data type. {} provided, but segment_container or list expected'.format(type(sequence[i])))
-<<<<<<< HEAD
-
-=======
-        
->>>>>>> 9bd3367c
+
         # update dimensionality of all sequence objects
         for i in self.sequence:
             i[0].enter_rendering_mode()
@@ -187,44 +151,26 @@
             segment_container = i[0]
             segment_container.extend_dim(self._shape, ref=True)
 
-<<<<<<< HEAD
             lp_time = loop_obj(no_setpoints=True)
-=======
-            lp_time = loop_obj()
->>>>>>> 9bd3367c
             lp_time.add_data(t_tot, axis=list(range(self.ndim -1,-1,-1)))
             segment_container.add_master_clock(lp_time)
             self._HVI_variables += segment_container._software_markers.pulse_data_all
 
             t_tot += segment_container.total_time
-<<<<<<< HEAD
 
         self.params =[]
-        for i in range(len(self.labels)):
-            par_name = self.labels[i]
-            set_param = index_param(par_name, self, dim = i)
-            self.params.append(set_param)
-            setattr(self, par_name, set_param)
-=======
-        
-        self.params =[]
-        
+
 #       for i in range(len(self.labels)):
 #           par_name = self.labels[i]
 #           set_param = index_param(par_name, self, dim = i)
 #           self.params.append(set_param)
 #           setattr(self, par_name, set_param)
->>>>>>> 9bd3367c
 
 
     def add_dsp(self, dps_corr):
         '''
         Add a class to be used for dsp corrections (note only IIR and FIR allowed for performace reasons)
-<<<<<<< HEAD
-        Args:
-=======
-        Args: 
->>>>>>> 9bd3367c
+        Args:
             dps_corr (dps_corr_class) : object that can be used to perform the DSP correction
         '''
         self.DSP = dps_corr
@@ -251,11 +197,7 @@
             self.HVI = HVI_to_load(self.uploader.AWGs, self.uploader.channel_map, **kwargs)
             self.uploader.current_HVI_ID = HVI_ID
             self.uploader.current_HVI = self.HVI
-<<<<<<< HEAD
         else:
-=======
-        else: 
->>>>>>> 9bd3367c
             self.HVI = self.uploader.current_HVI
 
         self.HVI_compile_function = compile_function
@@ -267,20 +209,12 @@
         Sends the sequence with the provided index to the uploader module. Once he is done, the play function can do its work.
         Args:
             index (tuple) : index if wich you wannt to upload. This index should fit into the shape of the sequence being played.
-<<<<<<< HEAD
-
-=======
-        
->>>>>>> 9bd3367c
+
         Remark that upload and play can run at the same time and it is best to
         start multiple uploads at once (during upload you can do playback, when the first one is finihsed)
         (note that this is only possible if you AWG supports upload while doing playback)
         '''
-<<<<<<< HEAD
-
-=======
-        
->>>>>>> 9bd3367c
+
         upload_object = upload_job(self.sequence, index, self.id, self.n_rep ,self.prescaler, self.neutralize, self.priority)
         if self.DSP is not None:
             upload_object.add_dsp_function(self.DSP)
@@ -300,11 +234,7 @@
         Note that the playback will not start until you have uploaded the waveforms.
         '''
         self.uploader.play(self.id, index, release)
-<<<<<<< HEAD
-
-=======
-        
->>>>>>> 9bd3367c
+
     def release_memory(self, index):
         '''
         function to free up memory in the AWG manually. By default the sequencer class will do garbarge collection for you (e.g. delete waveforms after playback)
@@ -342,11 +272,7 @@
     a.a.add_block(20,lp.linspace(50,100,10, axis = 1, name = "time", unit = "ns"),100)
 
     b.slice_time(0,lp.linspace(80,100,10, name = "time", unit = "ns", axis= 2))
-<<<<<<< HEAD
-
-=======
-    
->>>>>>> 9bd3367c
+
     my_seq = [a,b]
 
     seq = sequencer(None, dict())
