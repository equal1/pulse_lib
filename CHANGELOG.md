# Changelog
All notable changes to Pulselib will be documented in this file.

<<<<<<< HEAD
## \[1.4.0] - @@@@
### Added
- Support for Qblox modules: QCM and QRM
- Added sequencer.get_measurement_data
- Added sequencer.set_acquisition
- Added sequencer.get_acquisition_param with automatic upload/play
- Added acquire(..., n_repeat=None, interval=None)
- Added qblox_fast_scan 1D and 2D
- Improved sequencer sweep index parameters

=======
## \[1.3.2] - 2022-03-014
### Fixed
- Fixed long wait (> 160 ms) for QuantumSequencer
>>>>>>> aed3fb07

## \[1.3.1] - 2022-03-07
### Fixed
- Fixed rendering of segments with different sample rates
- Rendering of conditional segments with looping

## \[1.3.0] - 2022-02-22
### Added
- IQ correction of phase, amplitude and offset:
  add_channel_offset, set_qubit_correction_phase, set_qubit_correction_gain
- New interface from hardware class to pulselib: set_channel_attenuations and add_virtual_matrix
- Virtual matrix on top of virtual gates
- Added hw schedule for UHFLI with Tektronix
- Improved release_awg_memory (for Keysight AWG)

### Removed
- pulse.add_channel_compenstation_limit. Correct method is add_channel_compensation_limit

### Fixed
- loops with t_measurement in HVI variable.
- release_awg_memory() for Keysight

## \[1.2.0] - 2021-11-11
First labeled release. Start of dev branch and change logging.<|MERGE_RESOLUTION|>--- conflicted
+++ resolved
@@ -1,7 +1,6 @@
 # Changelog
 All notable changes to Pulselib will be documented in this file.
 
-<<<<<<< HEAD
 ## \[1.4.0] - @@@@
 ### Added
 - Support for Qblox modules: QCM and QRM
@@ -12,11 +11,9 @@
 - Added qblox_fast_scan 1D and 2D
 - Improved sequencer sweep index parameters
 
-=======
-## \[1.3.2] - 2022-03-014
+## \[1.3.2] - 2022-03014
 ### Fixed
 - Fixed long wait (> 160 ms) for QuantumSequencer
->>>>>>> aed3fb07
 
 ## \[1.3.1] - 2022-03-07
 ### Fixed
