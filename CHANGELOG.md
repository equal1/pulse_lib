--- conflicted
+++ resolved
@@ -1,22 +1,17 @@
 # Changelog
 All notable changes to Pulselib will be documented in this file.
 
-<<<<<<< HEAD
 ## \[1.7.@@@@@] - 2023-08-@@@
 
 - Added conditional segments for Qblox (requires qblox-instruments v0.9+)
 - Performance improvement of 20% up to 10 times in compilation, especially for randomized benchmarking and GST.
 - Added looping on segment.sample_rate
 - Added aggregate_func to aggregate n samples of 1 measurement to a single value with a user defined function.
-- Performance improvement of 20% up to 10 times in compilation, especially for randomized benchmarking and GST.
-- Added looping on segment.sample_rate
-- Added aggregate_func to aggregate n samples of 1 measurement to a single value with a user defined function.
 - Improved accuracy of hres ramps for Keysight (error is now ~10 ps).
-=======
+
 ## \[1.6.34] - 2023-08-29
 
 - Improved operations on multi-dimensional looping functions
->>>>>>> 5de51a8a
 
 ## \[1.6.33] - 2023-08-17
 
